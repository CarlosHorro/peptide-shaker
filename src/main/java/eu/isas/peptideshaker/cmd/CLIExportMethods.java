package eu.isas.peptideshaker.cmd;

<<<<<<< HEAD
import com.compomics.util.Util;
import com.compomics.util.exceptions.ExceptionHandler;
=======
>>>>>>> f39f9f96
import com.compomics.util.experiment.biology.genes.GeneMaps;
import com.compomics.util.experiment.identification.Identification;
import com.compomics.util.experiment.identification.identification_parameters.SearchParameters;
import com.compomics.util.experiment.identification.peptide_fragmentation.models.ms2pip.features_configuration.FeaturesMap;
import com.compomics.util.experiment.identification.peptide_fragmentation.models.ms2pip.features_configuration.FeaturesMapManager;
import com.compomics.util.io.export.ExportFormat;
import com.compomics.util.waiting.WaitingHandler;
import eu.isas.peptideshaker.export.PSExportFactory;
import com.compomics.util.io.export.ExportScheme;
import com.compomics.util.preferences.IdentificationParameters;
import com.compomics.util.preferences.SequenceMatchingPreferences;
import eu.isas.peptideshaker.PeptideShaker;
import eu.isas.peptideshaker.export.MzIdentMLExport;
import eu.isas.peptideshaker.followup.FastaExport;
import eu.isas.peptideshaker.followup.InclusionListExport;
import eu.isas.peptideshaker.followup.Ms2pipExport;
import eu.isas.peptideshaker.followup.TrainingExport;
import eu.isas.peptideshaker.followup.ProgenesisExport;
import eu.isas.peptideshaker.followup.RecalibrationExporter;
import eu.isas.peptideshaker.followup.SpectrumExporter;
import eu.isas.peptideshaker.preferences.FilterPreferences;
import eu.isas.peptideshaker.preferences.ProjectDetails;
import eu.isas.peptideshaker.preferences.SpectrumCountingPreferences;
import eu.isas.peptideshaker.utils.CpsParent;
import eu.isas.peptideshaker.utils.IdentificationFeaturesGenerator;
import java.io.File;
import java.io.IOException;
import java.sql.SQLException;
import java.util.ArrayList;
import org.apache.commons.math.MathException;
import uk.ac.ebi.jmzml.xml.io.MzMLUnmarshallerException;

/**
 * This class groups standard methods used by the different command line
 * interfaces.
 *
 * @author Marc Vaudel
 * @author Harald Barsnes
 */
public class CLIExportMethods {

    /**
     * Recalibrates spectra as specified in the follow-up input bean.
     *
     * @param followUpCLIInputBean the follow up input bean
     * @param identification the identification
     * @param identificationParameters the identification parameters
     * @param waitingHandler a waiting handler to display progress
     *
     * @throws IOException exception thrown whenever an IO exception occurred
     * while reading or writing to a file
     * @throws InterruptedException exception thrown whenever a threading issue
     * occurred while interacting with the database
     * @throws SQLException exception thrown whenever an SQL exception occurred
     * while interacting with the database
     * @throws ClassNotFoundException exception thrown whenever an exception
     * occurred while deserializing an object
     * @throws MzMLUnmarshallerException exception thrown whenever an exception
     * occurred while reading an mzML file
     * @throws org.apache.commons.math.MathException exception thrown if a math
     * exception occurred when estimating the noise level in spectra
     */
    public static void recalibrateSpectra(FollowUpCLIInputBean followUpCLIInputBean, Identification identification,
            IdentificationParameters identificationParameters, WaitingHandler waitingHandler) throws IOException, MzMLUnmarshallerException, SQLException, ClassNotFoundException, InterruptedException, MathException {
        File recalibrationFolder = followUpCLIInputBean.getRecalibrationFolder();
        if (!recalibrationFolder.exists()) {
            recalibrationFolder.mkdir();
        }
        boolean ms1 = true;
        boolean ms2 = true;
        if (followUpCLIInputBean.getRecalibrationMode() == 1) {
            ms2 = false;
        } else if (followUpCLIInputBean.getRecalibrationMode() == 2) {
            ms1 = false;
        }
        RecalibrationExporter.writeRecalibratedSpectra(ms1, ms2, recalibrationFolder, identification, identificationParameters, waitingHandler);
    }

    /**
     * Exports the spectra as specified in the follow-up input bean.
     *
     * @param followUpCLIInputBean the follow up input bean
     * @param identification the identification
     * @param waitingHandler a waiting handler to display progress
     * @param sequenceMatchingPreferences the sequence matching preferences
     *
     * @throws IOException exception thrown whenever an IO exception occurred
     * while reading or writing to a file
     * @throws InterruptedException exception thrown whenever a threading issue
     * occurred while interacting with the database
     * @throws SQLException exception thrown whenever an SQL exception occurred
     * while interacting with the database
     * @throws ClassNotFoundException exception thrown whenever an exception
     * occurred while deserializing an object
     * @throws MzMLUnmarshallerException exception thrown whenever an exception
     * occurred while reading an mzML file
     */
    public static void exportSpectra(FollowUpCLIInputBean followUpCLIInputBean, Identification identification, WaitingHandler waitingHandler, SequenceMatchingPreferences sequenceMatchingPreferences) throws IOException, MzMLUnmarshallerException, SQLException, ClassNotFoundException, InterruptedException {
        File exportFolder = followUpCLIInputBean.getSpectrumExportFolder();
        if (!exportFolder.exists()) {
            exportFolder.mkdir();
        }
        SpectrumExporter spectrumExporter = new SpectrumExporter(identification);
        spectrumExporter.exportSpectra(exportFolder, waitingHandler, SpectrumExporter.ExportType.getTypeFromIndex(followUpCLIInputBean.getSpectrumExportTypeIndex()), sequenceMatchingPreferences);
    }

    /**
     * Exports the accessions as specified in the follow-up input bean.
     *
     * @param followUpCLIInputBean the follow up input bean
     * @param identification the identification
     * @param identificationFeaturesGenerator the identification features
     * generator
     * @param waitingHandler a waiting handler to display progress
     * @param filteringPreferences the filtering preferences
     *
     * @throws IOException exception thrown whenever an IO exception occurred
     * while reading or writing to a file
     * @throws InterruptedException exception thrown whenever a threading issue
     * occurred while interacting with the database
     * @throws SQLException exception thrown whenever an SQL exception occurred
     * while interacting with the database
     * @throws ClassNotFoundException exception thrown whenever an exception
     * occurred while deserializing an object
     */
    public static void exportAccessions(FollowUpCLIInputBean followUpCLIInputBean, Identification identification, IdentificationFeaturesGenerator identificationFeaturesGenerator, WaitingHandler waitingHandler, FilterPreferences filteringPreferences) throws IOException, SQLException, ClassNotFoundException, InterruptedException {
        File destinationFileTemp = followUpCLIInputBean.getAccessionsExportFile();
        if (!destinationFileTemp.exists()) {
            destinationFileTemp.createNewFile();
        }
        File destinationFile = destinationFileTemp;
        FastaExport.exportAccessions(destinationFile, identification, identificationFeaturesGenerator, FastaExport.ExportType.getTypeFromIndex(followUpCLIInputBean.getAccessionsExportTypeIndex()), waitingHandler, filteringPreferences);
    }

    /**
     * Exports the protein details in FASTA format as specified in the follow-up
     * input bean.
     *
     * @param followUpCLIInputBean the follow up input bean
     * @param identification the identification
     * @param identificationFeaturesGenerator the identification features
     * generator
     * @param waitingHandler a waiting handler to display progress
     * @param filteringPreferences the filtering preferences
     *
     * @throws IOException exception thrown whenever an IO exception occurred
     * while reading or writing to a file
     * @throws InterruptedException exception thrown whenever a threading issue
     * occurred while interacting with the database
     * @throws SQLException exception thrown whenever an SQL exception occurred
     * while interacting with the database
     * @throws ClassNotFoundException exception thrown whenever an exception
     * occurred while deserializing an object
     */
    public static void exportFasta(FollowUpCLIInputBean followUpCLIInputBean, Identification identification, IdentificationFeaturesGenerator identificationFeaturesGenerator, WaitingHandler waitingHandler, FilterPreferences filteringPreferences) throws IOException, SQLException, ClassNotFoundException, InterruptedException {
        File destinationFileTemp = followUpCLIInputBean.getFastaExportFile();
        if (!destinationFileTemp.exists()) {
            destinationFileTemp.createNewFile();
        }
        File destinationFile = destinationFileTemp;
        FastaExport.exportFasta(destinationFile, identification, identificationFeaturesGenerator, FastaExport.ExportType.getTypeFromIndex(followUpCLIInputBean.getFastaExportTypeIndex()), waitingHandler, filteringPreferences);
    }

    /**
     * Exports the identification in a Progenesis compatible format.
     *
     * @param followUpCLIInputBean the follow up input bean
     * @param identification the identification
     * @param waitingHandler a waiting handler to display progress
     * @param sequenceMatchingPreferences the sequence matching preferences
     *
     * @throws IOException exception thrown whenever an IO exception occurred
     * while reading or writing to a file
     * @throws InterruptedException exception thrown whenever a threading issue
     * occurred while interacting with the database
     * @throws SQLException exception thrown whenever an SQL exception occurred
     * while interacting with the database
     * @throws ClassNotFoundException exception thrown whenever an exception
     * occurred while deserializing an object
     */
    public static void exportProgenesis(FollowUpCLIInputBean followUpCLIInputBean, Identification identification, WaitingHandler waitingHandler, SequenceMatchingPreferences sequenceMatchingPreferences) throws IOException, SQLException, ClassNotFoundException, InterruptedException {
        File destinationFileTemp = followUpCLIInputBean.getProgenesisExportFile();
        if (!destinationFileTemp.exists()) {
            destinationFileTemp.createNewFile();
        }
        File destinationFile = destinationFileTemp;
        ProgenesisExport.writeProgenesisExport(destinationFile, identification, ProgenesisExport.ExportType.getTypeFromIndex(followUpCLIInputBean.getProgenesisExportTypeIndex()), waitingHandler, followUpCLIInputBean.getProgenesisTargetedPTMs(), sequenceMatchingPreferences);
    }

    /**
     * Exports the files needed for the PepNovo training.
     *
     * @param followUpCLIInputBean the follow up input bean
     * @param identification the identification
     * @param identificationParameters the identification parameters
     * @param waitingHandler a waiting handler to display progress
     *
     * @throws IOException exception thrown whenever an IO exception occurred
     * while reading or writing to a file
     * @throws InterruptedException exception thrown whenever a threading issue
     * occurred while interacting with the database
     * @throws SQLException exception thrown whenever an SQL exception occurred
     * while interacting with the database
     * @throws ClassNotFoundException exception thrown whenever an exception
     * occurred while deserializing an object
     * @throws MzMLUnmarshallerException exception thrown whenever an exception
     * occurred while reading an mzML file
     * @throws org.apache.commons.math.MathException exception thrown if a math
     * exception occurred when estimating the noise level in spectra
     */
    public static void exportPepnovoTrainingFiles(FollowUpCLIInputBean followUpCLIInputBean, Identification identification, IdentificationParameters identificationParameters, WaitingHandler waitingHandler) throws IOException, SQLException, ClassNotFoundException, InterruptedException, MzMLUnmarshallerException, MathException {
        File destinationFolder = followUpCLIInputBean.getPepnovoTrainingFolder();
        if (!destinationFolder.exists()) {
            destinationFolder.mkdir();
        }
        TrainingExport.exportPepnovoTrainingFiles(destinationFolder, identification, identificationParameters, followUpCLIInputBean.getPepnovoTrainingFDR(), followUpCLIInputBean.getPepnovoTrainingFNR(), followUpCLIInputBean.isPepnovoTrainingRecalibrate(), waitingHandler);
    }

    /**
     * Exports an inclusion list of the validated hits.
     *
     * @param followUpCLIInputBean the follow up input bean
     * @param identification the identification
     * @param identificationFeaturesGenerator the identification features
     * generator
     * @param searchParameters the search parameters
     * @param waitingHandler a waiting handler to display progress
     * @param filterPreferences the filter preferences
     *
     * @throws IOException exception thrown whenever an IO exception occurred
     * while reading or writing to a file
     * @throws InterruptedException exception thrown whenever a threading issue
     * occurred while interacting with the database
     * @throws SQLException exception thrown whenever an SQL exception occurred
     * while interacting with the database
     * @throws ClassNotFoundException exception thrown whenever an exception
     * occurred while deserializing an object
     * @throws MzMLUnmarshallerException exception thrown whenever an exception
     * occurred while reading an mzML file
     */
    public static void exportInclusionList(FollowUpCLIInputBean followUpCLIInputBean, Identification identification, IdentificationFeaturesGenerator identificationFeaturesGenerator, SearchParameters searchParameters, WaitingHandler waitingHandler, FilterPreferences filterPreferences) throws IOException, SQLException, ClassNotFoundException, InterruptedException, MzMLUnmarshallerException {
        ArrayList<InclusionListExport.PeptideFilterType> peptideFilterType = new ArrayList<InclusionListExport.PeptideFilterType>();
        for (int index : followUpCLIInputBean.getInclusionPeptideFilter()) {
            peptideFilterType.add(InclusionListExport.PeptideFilterType.getTypeFromIndex(index));
        }
        File destinationFileTemp = followUpCLIInputBean.getInclusionFile();
        if (!destinationFileTemp.exists()) {
            destinationFileTemp.createNewFile();
        }
        File destinationFile = destinationFileTemp;
        InclusionListExport.exportInclusionList(destinationFile, identification, identificationFeaturesGenerator, followUpCLIInputBean.getInclusionProteinFilter(), peptideFilterType, InclusionListExport.ExportFormat.getTypeFromIndex(followUpCLIInputBean.getInclusionFormat()), searchParameters, followUpCLIInputBean.getInclusionRtWindow(), waitingHandler, filterPreferences);
    }

    /**
     * Exports training files for ms2pip.
     *
     * @param followUpCLIInputBean the follow up input bean
     * @param identification the identification
     * @param identificationParameters the identification parameters
     * @param exceptionHandler the exception handler
     * @param waitingHandler a waiting handler to display progress
     *
     * @throws IOException exception thrown whenever an IO exception occurred
     * while reading or writing to a file
     * @throws InterruptedException exception thrown whenever a threading issue
     * occurred while interacting with the database
     * @throws ClassNotFoundException exception thrown whenever an exception
     * occurred while deserializing an object
     */
    public static void exportMs2pipFeatures(FollowUpCLIInputBean followUpCLIInputBean, Identification identification, IdentificationParameters identificationParameters, ExceptionHandler exceptionHandler, WaitingHandler waitingHandler) throws IOException, ClassNotFoundException, InterruptedException {

        File destinationFile = followUpCLIInputBean.getMs2pipFolder();
        FeaturesMap featuresMap = FeaturesMapManager.getDefaultFeaturesMap();
        int nThreads = Math.max(Runtime.getRuntime().availableProcessors(), 1);

        File refFile;
        if (followUpCLIInputBean.getZipFile() != null) {
            refFile = followUpCLIInputBean.getZipFile();
        } else if (followUpCLIInputBean.getCpsFile() != null) {
            refFile = followUpCLIInputBean.getCpsFile();
        } else {
            throw new UnsupportedOperationException("File input not supported.");
        }
        String cpsFileName = Util.removeExtension(Util.getFileName(refFile));

        Ms2pipExport ms2pipExport = new Ms2pipExport(waitingHandler, exceptionHandler);
        ms2pipExport.exportFeatures(identificationParameters, destinationFile, cpsFileName, identification, featuresMap, nThreads);

    }

    /**
     * Writes an export according to the command line settings contained in the
     * reportCLIInputBean.
     *
     * @param reportCLIInputBean the command line settings
     * @param reportType the report type
     * @param experiment the experiment of the project
     * @param sample the sample of the project
     * @param replicateNumber the replicate number of the project
     * @param projectDetails the project details of the project
     * @param identification the identification of the project
     * @param geneMaps the gene maps
     * @param identificationFeaturesGenerator the identification features
     * generator
     * @param identificationParameters the identification parameters used
     * @param nSurroundingAA the number of amino acids to export on the side of
     * peptide sequences
     * @param spectrumCountingPreferences the spectrum counting preferences
     * @param waitingHandler waiting handler displaying feedback to the user
     *
     * @throws IOException exception thrown whenever an IO exception occurred
     * while reading or writing to a file
     * @throws InterruptedException exception thrown whenever a threading issue
     * occurred while interacting with the database
     * @throws SQLException exception thrown whenever an SQL exception occurred
     * while interacting with the database
     * @throws ClassNotFoundException exception thrown whenever an exception
     * occurred while deserializing an object
     * @throws MzMLUnmarshallerException exception thrown whenever an exception
     * occurred while reading an mzML file
     * @throws org.apache.commons.math.MathException exception thrown whenever
     * an exception occurred while estimating the theoretical coverage of a
     * protein
     */
    public static void exportReport(ReportCLIInputBean reportCLIInputBean, String reportType, String experiment, String sample, int replicateNumber,
            ProjectDetails projectDetails, Identification identification, GeneMaps geneMaps, IdentificationFeaturesGenerator identificationFeaturesGenerator,
            IdentificationParameters identificationParameters, int nSurroundingAA, SpectrumCountingPreferences spectrumCountingPreferences, WaitingHandler waitingHandler)
            throws IOException, SQLException, ClassNotFoundException,
            InterruptedException, MzMLUnmarshallerException, MathException {

        PSExportFactory exportFactory = PSExportFactory.getInstance();
        ExportScheme exportScheme = exportFactory.getExportScheme(reportType);
        String reportName = reportType.replaceAll(" ", "_");
        File reportFile = new File(reportCLIInputBean.getReportOutputFolder(), PSExportFactory.getDefaultReportName(experiment, sample, replicateNumber, reportName));

        //@TODO: allow format selection
        PSExportFactory.writeExport(exportScheme, reportFile, ExportFormat.text, experiment, sample, replicateNumber, projectDetails, identification, identificationFeaturesGenerator, geneMaps,
                null, null, null, null, nSurroundingAA, identificationParameters, spectrumCountingPreferences, waitingHandler);
    }

    /**
     * Writes the documentation corresponding to an export given the command
     * line arguments.
     *
     * @param reportCLIInputBean the command line arguments
     * @param reportType the type of report of interest
     * @param waitingHandler waiting handler displaying feedback to the user
     *
     * @throws IOException exception thrown whenever an IO exception occurred
     * while reading or writing to a file
     */
    public static void exportDocumentation(ReportCLIInputBean reportCLIInputBean, String reportType, WaitingHandler waitingHandler) throws IOException {
        PSExportFactory exportFactory = PSExportFactory.getInstance();
        ExportScheme exportScheme = exportFactory.getExportScheme(reportType);
        File reportFile = new File(reportCLIInputBean.getReportOutputFolder(), PSExportFactory.getDefaultDocumentation(reportType));

        //@TODO: allow format selection
        PSExportFactory.writeDocumentation(exportScheme, ExportFormat.text, reportFile);
    }

    /**
     * Exports the project in the mzIdentML format.
     *
     * @param mzidCLIInputBean the user input
     * @param cpsParent a cps file parent allowing accessing the information it
     * contains
     * @param waitingHandler a waiting handler allowing display of progress and
     * interruption of the export
     *
     * @throws IOException exception thrown whenever an IO exception occurred
     * while reading or writing to a file
     * @throws InterruptedException exception thrown whenever a threading issue
     * occurred while interacting with the database
     * @throws SQLException exception thrown whenever an SQL exception occurred
     * while interacting with the database
     * @throws ClassNotFoundException exception thrown whenever an exception
     * occurred while deserializing an object
     * @throws MzMLUnmarshallerException exception thrown whenever an exception
<<<<<<< HEAD
     * @throws org.apache.commons.math.MathException exception thrown if a math
     * exception occurred when estimating the noise level in spectra
=======
     * @throws org.apache.commons.math.MathException exception thrown whenever a
     * math error occurred
>>>>>>> f39f9f96
     */
    public static void exportMzId(MzidCLIInputBean mzidCLIInputBean, CpsParent cpsParent, WaitingHandler waitingHandler)
            throws IOException, ClassNotFoundException, MzMLUnmarshallerException, InterruptedException, SQLException, MathException {

        ProjectDetails projectDetails = cpsParent.getProjectDetails();
        projectDetails.setContactFirstName(mzidCLIInputBean.getContactFirstName());
        projectDetails.setContactLastName(mzidCLIInputBean.getContactLastName());
        projectDetails.setContactEmail(mzidCLIInputBean.getContactEmail());
        projectDetails.setContactAddress(mzidCLIInputBean.getContactAddress());
        projectDetails.setContactUrl(mzidCLIInputBean.getContactUrl());
        projectDetails.setOrganizationName(mzidCLIInputBean.getOrganizationName());
        projectDetails.setOrganizationEmail(mzidCLIInputBean.getOrganizationMail());
        projectDetails.setOrganizationAddress(mzidCLIInputBean.getOrganizationAddress());
        projectDetails.setOrganizationUrl(mzidCLIInputBean.getOrganizationUrl());
        projectDetails.setIncludeProteinSequences(mzidCLIInputBean.getIncludeProteinSequences());
        projectDetails.setPrideOutputFolder(mzidCLIInputBean.getOutputFile().getAbsolutePath());

        MzIdentMLExport mzIdentMLExport = new MzIdentMLExport(PeptideShaker.getVersion(), cpsParent.getIdentification(), cpsParent.getProjectDetails(),
                cpsParent.getShotgunProtocol(), cpsParent.getIdentificationParameters(),
                cpsParent.getSpectrumCountingPreferences(), cpsParent.getIdentificationFeaturesGenerator(),
                mzidCLIInputBean.getOutputFile(), mzidCLIInputBean.getIncludeProteinSequences(), waitingHandler);
        mzIdentMLExport.createMzIdentMLFile(mzidCLIInputBean.getMzIdentMLVersion());
    }
}
<|MERGE_RESOLUTION|>--- conflicted
+++ resolved
@@ -1,416 +1,408 @@
-package eu.isas.peptideshaker.cmd;
-
-<<<<<<< HEAD
-import com.compomics.util.Util;
-import com.compomics.util.exceptions.ExceptionHandler;
-=======
->>>>>>> f39f9f96
-import com.compomics.util.experiment.biology.genes.GeneMaps;
-import com.compomics.util.experiment.identification.Identification;
-import com.compomics.util.experiment.identification.identification_parameters.SearchParameters;
-import com.compomics.util.experiment.identification.peptide_fragmentation.models.ms2pip.features_configuration.FeaturesMap;
-import com.compomics.util.experiment.identification.peptide_fragmentation.models.ms2pip.features_configuration.FeaturesMapManager;
-import com.compomics.util.io.export.ExportFormat;
-import com.compomics.util.waiting.WaitingHandler;
-import eu.isas.peptideshaker.export.PSExportFactory;
-import com.compomics.util.io.export.ExportScheme;
-import com.compomics.util.preferences.IdentificationParameters;
-import com.compomics.util.preferences.SequenceMatchingPreferences;
-import eu.isas.peptideshaker.PeptideShaker;
-import eu.isas.peptideshaker.export.MzIdentMLExport;
-import eu.isas.peptideshaker.followup.FastaExport;
-import eu.isas.peptideshaker.followup.InclusionListExport;
-import eu.isas.peptideshaker.followup.Ms2pipExport;
-import eu.isas.peptideshaker.followup.TrainingExport;
-import eu.isas.peptideshaker.followup.ProgenesisExport;
-import eu.isas.peptideshaker.followup.RecalibrationExporter;
-import eu.isas.peptideshaker.followup.SpectrumExporter;
-import eu.isas.peptideshaker.preferences.FilterPreferences;
-import eu.isas.peptideshaker.preferences.ProjectDetails;
-import eu.isas.peptideshaker.preferences.SpectrumCountingPreferences;
-import eu.isas.peptideshaker.utils.CpsParent;
-import eu.isas.peptideshaker.utils.IdentificationFeaturesGenerator;
-import java.io.File;
-import java.io.IOException;
-import java.sql.SQLException;
-import java.util.ArrayList;
-import org.apache.commons.math.MathException;
-import uk.ac.ebi.jmzml.xml.io.MzMLUnmarshallerException;
-
-/**
- * This class groups standard methods used by the different command line
- * interfaces.
- *
- * @author Marc Vaudel
- * @author Harald Barsnes
- */
-public class CLIExportMethods {
-
-    /**
-     * Recalibrates spectra as specified in the follow-up input bean.
-     *
-     * @param followUpCLIInputBean the follow up input bean
-     * @param identification the identification
-     * @param identificationParameters the identification parameters
-     * @param waitingHandler a waiting handler to display progress
-     *
-     * @throws IOException exception thrown whenever an IO exception occurred
-     * while reading or writing to a file
-     * @throws InterruptedException exception thrown whenever a threading issue
-     * occurred while interacting with the database
-     * @throws SQLException exception thrown whenever an SQL exception occurred
-     * while interacting with the database
-     * @throws ClassNotFoundException exception thrown whenever an exception
-     * occurred while deserializing an object
-     * @throws MzMLUnmarshallerException exception thrown whenever an exception
-     * occurred while reading an mzML file
-     * @throws org.apache.commons.math.MathException exception thrown if a math
-     * exception occurred when estimating the noise level in spectra
-     */
-    public static void recalibrateSpectra(FollowUpCLIInputBean followUpCLIInputBean, Identification identification,
-            IdentificationParameters identificationParameters, WaitingHandler waitingHandler) throws IOException, MzMLUnmarshallerException, SQLException, ClassNotFoundException, InterruptedException, MathException {
-        File recalibrationFolder = followUpCLIInputBean.getRecalibrationFolder();
-        if (!recalibrationFolder.exists()) {
-            recalibrationFolder.mkdir();
-        }
-        boolean ms1 = true;
-        boolean ms2 = true;
-        if (followUpCLIInputBean.getRecalibrationMode() == 1) {
-            ms2 = false;
-        } else if (followUpCLIInputBean.getRecalibrationMode() == 2) {
-            ms1 = false;
-        }
-        RecalibrationExporter.writeRecalibratedSpectra(ms1, ms2, recalibrationFolder, identification, identificationParameters, waitingHandler);
-    }
-
-    /**
-     * Exports the spectra as specified in the follow-up input bean.
-     *
-     * @param followUpCLIInputBean the follow up input bean
-     * @param identification the identification
-     * @param waitingHandler a waiting handler to display progress
-     * @param sequenceMatchingPreferences the sequence matching preferences
-     *
-     * @throws IOException exception thrown whenever an IO exception occurred
-     * while reading or writing to a file
-     * @throws InterruptedException exception thrown whenever a threading issue
-     * occurred while interacting with the database
-     * @throws SQLException exception thrown whenever an SQL exception occurred
-     * while interacting with the database
-     * @throws ClassNotFoundException exception thrown whenever an exception
-     * occurred while deserializing an object
-     * @throws MzMLUnmarshallerException exception thrown whenever an exception
-     * occurred while reading an mzML file
-     */
-    public static void exportSpectra(FollowUpCLIInputBean followUpCLIInputBean, Identification identification, WaitingHandler waitingHandler, SequenceMatchingPreferences sequenceMatchingPreferences) throws IOException, MzMLUnmarshallerException, SQLException, ClassNotFoundException, InterruptedException {
-        File exportFolder = followUpCLIInputBean.getSpectrumExportFolder();
-        if (!exportFolder.exists()) {
-            exportFolder.mkdir();
-        }
-        SpectrumExporter spectrumExporter = new SpectrumExporter(identification);
-        spectrumExporter.exportSpectra(exportFolder, waitingHandler, SpectrumExporter.ExportType.getTypeFromIndex(followUpCLIInputBean.getSpectrumExportTypeIndex()), sequenceMatchingPreferences);
-    }
-
-    /**
-     * Exports the accessions as specified in the follow-up input bean.
-     *
-     * @param followUpCLIInputBean the follow up input bean
-     * @param identification the identification
-     * @param identificationFeaturesGenerator the identification features
-     * generator
-     * @param waitingHandler a waiting handler to display progress
-     * @param filteringPreferences the filtering preferences
-     *
-     * @throws IOException exception thrown whenever an IO exception occurred
-     * while reading or writing to a file
-     * @throws InterruptedException exception thrown whenever a threading issue
-     * occurred while interacting with the database
-     * @throws SQLException exception thrown whenever an SQL exception occurred
-     * while interacting with the database
-     * @throws ClassNotFoundException exception thrown whenever an exception
-     * occurred while deserializing an object
-     */
-    public static void exportAccessions(FollowUpCLIInputBean followUpCLIInputBean, Identification identification, IdentificationFeaturesGenerator identificationFeaturesGenerator, WaitingHandler waitingHandler, FilterPreferences filteringPreferences) throws IOException, SQLException, ClassNotFoundException, InterruptedException {
-        File destinationFileTemp = followUpCLIInputBean.getAccessionsExportFile();
-        if (!destinationFileTemp.exists()) {
-            destinationFileTemp.createNewFile();
-        }
-        File destinationFile = destinationFileTemp;
-        FastaExport.exportAccessions(destinationFile, identification, identificationFeaturesGenerator, FastaExport.ExportType.getTypeFromIndex(followUpCLIInputBean.getAccessionsExportTypeIndex()), waitingHandler, filteringPreferences);
-    }
-
-    /**
-     * Exports the protein details in FASTA format as specified in the follow-up
-     * input bean.
-     *
-     * @param followUpCLIInputBean the follow up input bean
-     * @param identification the identification
-     * @param identificationFeaturesGenerator the identification features
-     * generator
-     * @param waitingHandler a waiting handler to display progress
-     * @param filteringPreferences the filtering preferences
-     *
-     * @throws IOException exception thrown whenever an IO exception occurred
-     * while reading or writing to a file
-     * @throws InterruptedException exception thrown whenever a threading issue
-     * occurred while interacting with the database
-     * @throws SQLException exception thrown whenever an SQL exception occurred
-     * while interacting with the database
-     * @throws ClassNotFoundException exception thrown whenever an exception
-     * occurred while deserializing an object
-     */
-    public static void exportFasta(FollowUpCLIInputBean followUpCLIInputBean, Identification identification, IdentificationFeaturesGenerator identificationFeaturesGenerator, WaitingHandler waitingHandler, FilterPreferences filteringPreferences) throws IOException, SQLException, ClassNotFoundException, InterruptedException {
-        File destinationFileTemp = followUpCLIInputBean.getFastaExportFile();
-        if (!destinationFileTemp.exists()) {
-            destinationFileTemp.createNewFile();
-        }
-        File destinationFile = destinationFileTemp;
-        FastaExport.exportFasta(destinationFile, identification, identificationFeaturesGenerator, FastaExport.ExportType.getTypeFromIndex(followUpCLIInputBean.getFastaExportTypeIndex()), waitingHandler, filteringPreferences);
-    }
-
-    /**
-     * Exports the identification in a Progenesis compatible format.
-     *
-     * @param followUpCLIInputBean the follow up input bean
-     * @param identification the identification
-     * @param waitingHandler a waiting handler to display progress
-     * @param sequenceMatchingPreferences the sequence matching preferences
-     *
-     * @throws IOException exception thrown whenever an IO exception occurred
-     * while reading or writing to a file
-     * @throws InterruptedException exception thrown whenever a threading issue
-     * occurred while interacting with the database
-     * @throws SQLException exception thrown whenever an SQL exception occurred
-     * while interacting with the database
-     * @throws ClassNotFoundException exception thrown whenever an exception
-     * occurred while deserializing an object
-     */
-    public static void exportProgenesis(FollowUpCLIInputBean followUpCLIInputBean, Identification identification, WaitingHandler waitingHandler, SequenceMatchingPreferences sequenceMatchingPreferences) throws IOException, SQLException, ClassNotFoundException, InterruptedException {
-        File destinationFileTemp = followUpCLIInputBean.getProgenesisExportFile();
-        if (!destinationFileTemp.exists()) {
-            destinationFileTemp.createNewFile();
-        }
-        File destinationFile = destinationFileTemp;
-        ProgenesisExport.writeProgenesisExport(destinationFile, identification, ProgenesisExport.ExportType.getTypeFromIndex(followUpCLIInputBean.getProgenesisExportTypeIndex()), waitingHandler, followUpCLIInputBean.getProgenesisTargetedPTMs(), sequenceMatchingPreferences);
-    }
-
-    /**
-     * Exports the files needed for the PepNovo training.
-     *
-     * @param followUpCLIInputBean the follow up input bean
-     * @param identification the identification
-     * @param identificationParameters the identification parameters
-     * @param waitingHandler a waiting handler to display progress
-     *
-     * @throws IOException exception thrown whenever an IO exception occurred
-     * while reading or writing to a file
-     * @throws InterruptedException exception thrown whenever a threading issue
-     * occurred while interacting with the database
-     * @throws SQLException exception thrown whenever an SQL exception occurred
-     * while interacting with the database
-     * @throws ClassNotFoundException exception thrown whenever an exception
-     * occurred while deserializing an object
-     * @throws MzMLUnmarshallerException exception thrown whenever an exception
-     * occurred while reading an mzML file
-     * @throws org.apache.commons.math.MathException exception thrown if a math
-     * exception occurred when estimating the noise level in spectra
-     */
-    public static void exportPepnovoTrainingFiles(FollowUpCLIInputBean followUpCLIInputBean, Identification identification, IdentificationParameters identificationParameters, WaitingHandler waitingHandler) throws IOException, SQLException, ClassNotFoundException, InterruptedException, MzMLUnmarshallerException, MathException {
-        File destinationFolder = followUpCLIInputBean.getPepnovoTrainingFolder();
-        if (!destinationFolder.exists()) {
-            destinationFolder.mkdir();
-        }
-        TrainingExport.exportPepnovoTrainingFiles(destinationFolder, identification, identificationParameters, followUpCLIInputBean.getPepnovoTrainingFDR(), followUpCLIInputBean.getPepnovoTrainingFNR(), followUpCLIInputBean.isPepnovoTrainingRecalibrate(), waitingHandler);
-    }
-
-    /**
-     * Exports an inclusion list of the validated hits.
-     *
-     * @param followUpCLIInputBean the follow up input bean
-     * @param identification the identification
-     * @param identificationFeaturesGenerator the identification features
-     * generator
-     * @param searchParameters the search parameters
-     * @param waitingHandler a waiting handler to display progress
-     * @param filterPreferences the filter preferences
-     *
-     * @throws IOException exception thrown whenever an IO exception occurred
-     * while reading or writing to a file
-     * @throws InterruptedException exception thrown whenever a threading issue
-     * occurred while interacting with the database
-     * @throws SQLException exception thrown whenever an SQL exception occurred
-     * while interacting with the database
-     * @throws ClassNotFoundException exception thrown whenever an exception
-     * occurred while deserializing an object
-     * @throws MzMLUnmarshallerException exception thrown whenever an exception
-     * occurred while reading an mzML file
-     */
-    public static void exportInclusionList(FollowUpCLIInputBean followUpCLIInputBean, Identification identification, IdentificationFeaturesGenerator identificationFeaturesGenerator, SearchParameters searchParameters, WaitingHandler waitingHandler, FilterPreferences filterPreferences) throws IOException, SQLException, ClassNotFoundException, InterruptedException, MzMLUnmarshallerException {
-        ArrayList<InclusionListExport.PeptideFilterType> peptideFilterType = new ArrayList<InclusionListExport.PeptideFilterType>();
-        for (int index : followUpCLIInputBean.getInclusionPeptideFilter()) {
-            peptideFilterType.add(InclusionListExport.PeptideFilterType.getTypeFromIndex(index));
-        }
-        File destinationFileTemp = followUpCLIInputBean.getInclusionFile();
-        if (!destinationFileTemp.exists()) {
-            destinationFileTemp.createNewFile();
-        }
-        File destinationFile = destinationFileTemp;
-        InclusionListExport.exportInclusionList(destinationFile, identification, identificationFeaturesGenerator, followUpCLIInputBean.getInclusionProteinFilter(), peptideFilterType, InclusionListExport.ExportFormat.getTypeFromIndex(followUpCLIInputBean.getInclusionFormat()), searchParameters, followUpCLIInputBean.getInclusionRtWindow(), waitingHandler, filterPreferences);
-    }
-
-    /**
-     * Exports training files for ms2pip.
-     *
-     * @param followUpCLIInputBean the follow up input bean
-     * @param identification the identification
-     * @param identificationParameters the identification parameters
-     * @param exceptionHandler the exception handler
-     * @param waitingHandler a waiting handler to display progress
-     *
-     * @throws IOException exception thrown whenever an IO exception occurred
-     * while reading or writing to a file
-     * @throws InterruptedException exception thrown whenever a threading issue
-     * occurred while interacting with the database
-     * @throws ClassNotFoundException exception thrown whenever an exception
-     * occurred while deserializing an object
-     */
-    public static void exportMs2pipFeatures(FollowUpCLIInputBean followUpCLIInputBean, Identification identification, IdentificationParameters identificationParameters, ExceptionHandler exceptionHandler, WaitingHandler waitingHandler) throws IOException, ClassNotFoundException, InterruptedException {
-
-        File destinationFile = followUpCLIInputBean.getMs2pipFolder();
-        FeaturesMap featuresMap = FeaturesMapManager.getDefaultFeaturesMap();
-        int nThreads = Math.max(Runtime.getRuntime().availableProcessors(), 1);
-
-        File refFile;
-        if (followUpCLIInputBean.getZipFile() != null) {
-            refFile = followUpCLIInputBean.getZipFile();
-        } else if (followUpCLIInputBean.getCpsFile() != null) {
-            refFile = followUpCLIInputBean.getCpsFile();
-        } else {
-            throw new UnsupportedOperationException("File input not supported.");
-        }
-        String cpsFileName = Util.removeExtension(Util.getFileName(refFile));
-
-        Ms2pipExport ms2pipExport = new Ms2pipExport(waitingHandler, exceptionHandler);
-        ms2pipExport.exportFeatures(identificationParameters, destinationFile, cpsFileName, identification, featuresMap, nThreads);
-
-    }
-
-    /**
-     * Writes an export according to the command line settings contained in the
-     * reportCLIInputBean.
-     *
-     * @param reportCLIInputBean the command line settings
-     * @param reportType the report type
-     * @param experiment the experiment of the project
-     * @param sample the sample of the project
-     * @param replicateNumber the replicate number of the project
-     * @param projectDetails the project details of the project
-     * @param identification the identification of the project
-     * @param geneMaps the gene maps
-     * @param identificationFeaturesGenerator the identification features
-     * generator
-     * @param identificationParameters the identification parameters used
-     * @param nSurroundingAA the number of amino acids to export on the side of
-     * peptide sequences
-     * @param spectrumCountingPreferences the spectrum counting preferences
-     * @param waitingHandler waiting handler displaying feedback to the user
-     *
-     * @throws IOException exception thrown whenever an IO exception occurred
-     * while reading or writing to a file
-     * @throws InterruptedException exception thrown whenever a threading issue
-     * occurred while interacting with the database
-     * @throws SQLException exception thrown whenever an SQL exception occurred
-     * while interacting with the database
-     * @throws ClassNotFoundException exception thrown whenever an exception
-     * occurred while deserializing an object
-     * @throws MzMLUnmarshallerException exception thrown whenever an exception
-     * occurred while reading an mzML file
-     * @throws org.apache.commons.math.MathException exception thrown whenever
-     * an exception occurred while estimating the theoretical coverage of a
-     * protein
-     */
-    public static void exportReport(ReportCLIInputBean reportCLIInputBean, String reportType, String experiment, String sample, int replicateNumber,
-            ProjectDetails projectDetails, Identification identification, GeneMaps geneMaps, IdentificationFeaturesGenerator identificationFeaturesGenerator,
-            IdentificationParameters identificationParameters, int nSurroundingAA, SpectrumCountingPreferences spectrumCountingPreferences, WaitingHandler waitingHandler)
-            throws IOException, SQLException, ClassNotFoundException,
-            InterruptedException, MzMLUnmarshallerException, MathException {
-
-        PSExportFactory exportFactory = PSExportFactory.getInstance();
-        ExportScheme exportScheme = exportFactory.getExportScheme(reportType);
-        String reportName = reportType.replaceAll(" ", "_");
-        File reportFile = new File(reportCLIInputBean.getReportOutputFolder(), PSExportFactory.getDefaultReportName(experiment, sample, replicateNumber, reportName));
-
-        //@TODO: allow format selection
-        PSExportFactory.writeExport(exportScheme, reportFile, ExportFormat.text, experiment, sample, replicateNumber, projectDetails, identification, identificationFeaturesGenerator, geneMaps,
-                null, null, null, null, nSurroundingAA, identificationParameters, spectrumCountingPreferences, waitingHandler);
-    }
-
-    /**
-     * Writes the documentation corresponding to an export given the command
-     * line arguments.
-     *
-     * @param reportCLIInputBean the command line arguments
-     * @param reportType the type of report of interest
-     * @param waitingHandler waiting handler displaying feedback to the user
-     *
-     * @throws IOException exception thrown whenever an IO exception occurred
-     * while reading or writing to a file
-     */
-    public static void exportDocumentation(ReportCLIInputBean reportCLIInputBean, String reportType, WaitingHandler waitingHandler) throws IOException {
-        PSExportFactory exportFactory = PSExportFactory.getInstance();
-        ExportScheme exportScheme = exportFactory.getExportScheme(reportType);
-        File reportFile = new File(reportCLIInputBean.getReportOutputFolder(), PSExportFactory.getDefaultDocumentation(reportType));
-
-        //@TODO: allow format selection
-        PSExportFactory.writeDocumentation(exportScheme, ExportFormat.text, reportFile);
-    }
-
-    /**
-     * Exports the project in the mzIdentML format.
-     *
-     * @param mzidCLIInputBean the user input
-     * @param cpsParent a cps file parent allowing accessing the information it
-     * contains
-     * @param waitingHandler a waiting handler allowing display of progress and
-     * interruption of the export
-     *
-     * @throws IOException exception thrown whenever an IO exception occurred
-     * while reading or writing to a file
-     * @throws InterruptedException exception thrown whenever a threading issue
-     * occurred while interacting with the database
-     * @throws SQLException exception thrown whenever an SQL exception occurred
-     * while interacting with the database
-     * @throws ClassNotFoundException exception thrown whenever an exception
-     * occurred while deserializing an object
-     * @throws MzMLUnmarshallerException exception thrown whenever an exception
-<<<<<<< HEAD
-     * @throws org.apache.commons.math.MathException exception thrown if a math
-     * exception occurred when estimating the noise level in spectra
-=======
-     * @throws org.apache.commons.math.MathException exception thrown whenever a
-     * math error occurred
->>>>>>> f39f9f96
-     */
-    public static void exportMzId(MzidCLIInputBean mzidCLIInputBean, CpsParent cpsParent, WaitingHandler waitingHandler)
-            throws IOException, ClassNotFoundException, MzMLUnmarshallerException, InterruptedException, SQLException, MathException {
-
-        ProjectDetails projectDetails = cpsParent.getProjectDetails();
-        projectDetails.setContactFirstName(mzidCLIInputBean.getContactFirstName());
-        projectDetails.setContactLastName(mzidCLIInputBean.getContactLastName());
-        projectDetails.setContactEmail(mzidCLIInputBean.getContactEmail());
-        projectDetails.setContactAddress(mzidCLIInputBean.getContactAddress());
-        projectDetails.setContactUrl(mzidCLIInputBean.getContactUrl());
-        projectDetails.setOrganizationName(mzidCLIInputBean.getOrganizationName());
-        projectDetails.setOrganizationEmail(mzidCLIInputBean.getOrganizationMail());
-        projectDetails.setOrganizationAddress(mzidCLIInputBean.getOrganizationAddress());
-        projectDetails.setOrganizationUrl(mzidCLIInputBean.getOrganizationUrl());
-        projectDetails.setIncludeProteinSequences(mzidCLIInputBean.getIncludeProteinSequences());
-        projectDetails.setPrideOutputFolder(mzidCLIInputBean.getOutputFile().getAbsolutePath());
-
-        MzIdentMLExport mzIdentMLExport = new MzIdentMLExport(PeptideShaker.getVersion(), cpsParent.getIdentification(), cpsParent.getProjectDetails(),
-                cpsParent.getShotgunProtocol(), cpsParent.getIdentificationParameters(),
-                cpsParent.getSpectrumCountingPreferences(), cpsParent.getIdentificationFeaturesGenerator(),
-                mzidCLIInputBean.getOutputFile(), mzidCLIInputBean.getIncludeProteinSequences(), waitingHandler);
-        mzIdentMLExport.createMzIdentMLFile(mzidCLIInputBean.getMzIdentMLVersion());
-    }
-}
+package eu.isas.peptideshaker.cmd;
+
+import com.compomics.util.Util;
+import com.compomics.util.exceptions.ExceptionHandler;
+import com.compomics.util.experiment.biology.genes.GeneMaps;
+import com.compomics.util.experiment.identification.Identification;
+import com.compomics.util.experiment.identification.identification_parameters.SearchParameters;
+import com.compomics.util.experiment.identification.peptide_fragmentation.models.ms2pip.features_configuration.FeaturesMap;
+import com.compomics.util.experiment.identification.peptide_fragmentation.models.ms2pip.features_configuration.FeaturesMapManager;
+import com.compomics.util.io.export.ExportFormat;
+import com.compomics.util.waiting.WaitingHandler;
+import eu.isas.peptideshaker.export.PSExportFactory;
+import com.compomics.util.io.export.ExportScheme;
+import com.compomics.util.preferences.IdentificationParameters;
+import com.compomics.util.preferences.SequenceMatchingPreferences;
+import eu.isas.peptideshaker.PeptideShaker;
+import eu.isas.peptideshaker.export.MzIdentMLExport;
+import eu.isas.peptideshaker.followup.FastaExport;
+import eu.isas.peptideshaker.followup.InclusionListExport;
+import eu.isas.peptideshaker.followup.Ms2pipExport;
+import eu.isas.peptideshaker.followup.TrainingExport;
+import eu.isas.peptideshaker.followup.ProgenesisExport;
+import eu.isas.peptideshaker.followup.RecalibrationExporter;
+import eu.isas.peptideshaker.followup.SpectrumExporter;
+import eu.isas.peptideshaker.preferences.FilterPreferences;
+import eu.isas.peptideshaker.preferences.ProjectDetails;
+import eu.isas.peptideshaker.preferences.SpectrumCountingPreferences;
+import eu.isas.peptideshaker.utils.CpsParent;
+import eu.isas.peptideshaker.utils.IdentificationFeaturesGenerator;
+import java.io.File;
+import java.io.IOException;
+import java.sql.SQLException;
+import java.util.ArrayList;
+import org.apache.commons.math.MathException;
+import uk.ac.ebi.jmzml.xml.io.MzMLUnmarshallerException;
+
+/**
+ * This class groups standard methods used by the different command line
+ * interfaces.
+ *
+ * @author Marc Vaudel
+ * @author Harald Barsnes
+ */
+public class CLIExportMethods {
+
+    /**
+     * Recalibrates spectra as specified in the follow-up input bean.
+     *
+     * @param followUpCLIInputBean the follow up input bean
+     * @param identification the identification
+     * @param identificationParameters the identification parameters
+     * @param waitingHandler a waiting handler to display progress
+     *
+     * @throws IOException exception thrown whenever an IO exception occurred
+     * while reading or writing to a file
+     * @throws InterruptedException exception thrown whenever a threading issue
+     * occurred while interacting with the database
+     * @throws SQLException exception thrown whenever an SQL exception occurred
+     * while interacting with the database
+     * @throws ClassNotFoundException exception thrown whenever an exception
+     * occurred while deserializing an object
+     * @throws MzMLUnmarshallerException exception thrown whenever an exception
+     * occurred while reading an mzML file
+     * @throws org.apache.commons.math.MathException exception thrown if a math
+     * exception occurred when estimating the noise level in spectra
+     */
+    public static void recalibrateSpectra(FollowUpCLIInputBean followUpCLIInputBean, Identification identification,
+            IdentificationParameters identificationParameters, WaitingHandler waitingHandler) throws IOException, MzMLUnmarshallerException, SQLException, ClassNotFoundException, InterruptedException, MathException {
+        File recalibrationFolder = followUpCLIInputBean.getRecalibrationFolder();
+        if (!recalibrationFolder.exists()) {
+            recalibrationFolder.mkdir();
+        }
+        boolean ms1 = true;
+        boolean ms2 = true;
+        if (followUpCLIInputBean.getRecalibrationMode() == 1) {
+            ms2 = false;
+        } else if (followUpCLIInputBean.getRecalibrationMode() == 2) {
+            ms1 = false;
+        }
+        RecalibrationExporter.writeRecalibratedSpectra(ms1, ms2, recalibrationFolder, identification, identificationParameters, waitingHandler);
+    }
+
+    /**
+     * Exports the spectra as specified in the follow-up input bean.
+     *
+     * @param followUpCLIInputBean the follow up input bean
+     * @param identification the identification
+     * @param waitingHandler a waiting handler to display progress
+     * @param sequenceMatchingPreferences the sequence matching preferences
+     *
+     * @throws IOException exception thrown whenever an IO exception occurred
+     * while reading or writing to a file
+     * @throws InterruptedException exception thrown whenever a threading issue
+     * occurred while interacting with the database
+     * @throws SQLException exception thrown whenever an SQL exception occurred
+     * while interacting with the database
+     * @throws ClassNotFoundException exception thrown whenever an exception
+     * occurred while deserializing an object
+     * @throws MzMLUnmarshallerException exception thrown whenever an exception
+     * occurred while reading an mzML file
+     */
+    public static void exportSpectra(FollowUpCLIInputBean followUpCLIInputBean, Identification identification, WaitingHandler waitingHandler, SequenceMatchingPreferences sequenceMatchingPreferences) throws IOException, MzMLUnmarshallerException, SQLException, ClassNotFoundException, InterruptedException {
+        File exportFolder = followUpCLIInputBean.getSpectrumExportFolder();
+        if (!exportFolder.exists()) {
+            exportFolder.mkdir();
+        }
+        SpectrumExporter spectrumExporter = new SpectrumExporter(identification);
+        spectrumExporter.exportSpectra(exportFolder, waitingHandler, SpectrumExporter.ExportType.getTypeFromIndex(followUpCLIInputBean.getSpectrumExportTypeIndex()), sequenceMatchingPreferences);
+    }
+
+    /**
+     * Exports the accessions as specified in the follow-up input bean.
+     *
+     * @param followUpCLIInputBean the follow up input bean
+     * @param identification the identification
+     * @param identificationFeaturesGenerator the identification features
+     * generator
+     * @param waitingHandler a waiting handler to display progress
+     * @param filteringPreferences the filtering preferences
+     *
+     * @throws IOException exception thrown whenever an IO exception occurred
+     * while reading or writing to a file
+     * @throws InterruptedException exception thrown whenever a threading issue
+     * occurred while interacting with the database
+     * @throws SQLException exception thrown whenever an SQL exception occurred
+     * while interacting with the database
+     * @throws ClassNotFoundException exception thrown whenever an exception
+     * occurred while deserializing an object
+     */
+    public static void exportAccessions(FollowUpCLIInputBean followUpCLIInputBean, Identification identification, IdentificationFeaturesGenerator identificationFeaturesGenerator, WaitingHandler waitingHandler, FilterPreferences filteringPreferences) throws IOException, SQLException, ClassNotFoundException, InterruptedException {
+        File destinationFileTemp = followUpCLIInputBean.getAccessionsExportFile();
+        if (!destinationFileTemp.exists()) {
+            destinationFileTemp.createNewFile();
+        }
+        File destinationFile = destinationFileTemp;
+        FastaExport.exportAccessions(destinationFile, identification, identificationFeaturesGenerator, FastaExport.ExportType.getTypeFromIndex(followUpCLIInputBean.getAccessionsExportTypeIndex()), waitingHandler, filteringPreferences);
+    }
+
+    /**
+     * Exports the protein details in FASTA format as specified in the follow-up
+     * input bean.
+     *
+     * @param followUpCLIInputBean the follow up input bean
+     * @param identification the identification
+     * @param identificationFeaturesGenerator the identification features
+     * generator
+     * @param waitingHandler a waiting handler to display progress
+     * @param filteringPreferences the filtering preferences
+     *
+     * @throws IOException exception thrown whenever an IO exception occurred
+     * while reading or writing to a file
+     * @throws InterruptedException exception thrown whenever a threading issue
+     * occurred while interacting with the database
+     * @throws SQLException exception thrown whenever an SQL exception occurred
+     * while interacting with the database
+     * @throws ClassNotFoundException exception thrown whenever an exception
+     * occurred while deserializing an object
+     */
+    public static void exportFasta(FollowUpCLIInputBean followUpCLIInputBean, Identification identification, IdentificationFeaturesGenerator identificationFeaturesGenerator, WaitingHandler waitingHandler, FilterPreferences filteringPreferences) throws IOException, SQLException, ClassNotFoundException, InterruptedException {
+        File destinationFileTemp = followUpCLIInputBean.getFastaExportFile();
+        if (!destinationFileTemp.exists()) {
+            destinationFileTemp.createNewFile();
+        }
+        File destinationFile = destinationFileTemp;
+        FastaExport.exportFasta(destinationFile, identification, identificationFeaturesGenerator, FastaExport.ExportType.getTypeFromIndex(followUpCLIInputBean.getFastaExportTypeIndex()), waitingHandler, filteringPreferences);
+    }
+
+    /**
+     * Exports the identification in a Progenesis compatible format.
+     *
+     * @param followUpCLIInputBean the follow up input bean
+     * @param identification the identification
+     * @param waitingHandler a waiting handler to display progress
+     * @param sequenceMatchingPreferences the sequence matching preferences
+     *
+     * @throws IOException exception thrown whenever an IO exception occurred
+     * while reading or writing to a file
+     * @throws InterruptedException exception thrown whenever a threading issue
+     * occurred while interacting with the database
+     * @throws SQLException exception thrown whenever an SQL exception occurred
+     * while interacting with the database
+     * @throws ClassNotFoundException exception thrown whenever an exception
+     * occurred while deserializing an object
+     */
+    public static void exportProgenesis(FollowUpCLIInputBean followUpCLIInputBean, Identification identification, WaitingHandler waitingHandler, SequenceMatchingPreferences sequenceMatchingPreferences) throws IOException, SQLException, ClassNotFoundException, InterruptedException {
+        File destinationFileTemp = followUpCLIInputBean.getProgenesisExportFile();
+        if (!destinationFileTemp.exists()) {
+            destinationFileTemp.createNewFile();
+        }
+        File destinationFile = destinationFileTemp;
+        ProgenesisExport.writeProgenesisExport(destinationFile, identification, ProgenesisExport.ExportType.getTypeFromIndex(followUpCLIInputBean.getProgenesisExportTypeIndex()), waitingHandler, followUpCLIInputBean.getProgenesisTargetedPTMs(), sequenceMatchingPreferences);
+    }
+
+    /**
+     * Exports the files needed for the PepNovo training.
+     *
+     * @param followUpCLIInputBean the follow up input bean
+     * @param identification the identification
+     * @param identificationParameters the identification parameters
+     * @param waitingHandler a waiting handler to display progress
+     *
+     * @throws IOException exception thrown whenever an IO exception occurred
+     * while reading or writing to a file
+     * @throws InterruptedException exception thrown whenever a threading issue
+     * occurred while interacting with the database
+     * @throws SQLException exception thrown whenever an SQL exception occurred
+     * while interacting with the database
+     * @throws ClassNotFoundException exception thrown whenever an exception
+     * occurred while deserializing an object
+     * @throws MzMLUnmarshallerException exception thrown whenever an exception
+     * occurred while reading an mzML file
+     * @throws org.apache.commons.math.MathException exception thrown if a math
+     * exception occurred when estimating the noise level in spectra
+     */
+    public static void exportPepnovoTrainingFiles(FollowUpCLIInputBean followUpCLIInputBean, Identification identification, IdentificationParameters identificationParameters, WaitingHandler waitingHandler) throws IOException, SQLException, ClassNotFoundException, InterruptedException, MzMLUnmarshallerException, MathException {
+        File destinationFolder = followUpCLIInputBean.getPepnovoTrainingFolder();
+        if (!destinationFolder.exists()) {
+            destinationFolder.mkdir();
+        }
+        TrainingExport.exportPepnovoTrainingFiles(destinationFolder, identification, identificationParameters, followUpCLIInputBean.getPepnovoTrainingFDR(), followUpCLIInputBean.getPepnovoTrainingFNR(), followUpCLIInputBean.isPepnovoTrainingRecalibrate(), waitingHandler);
+    }
+
+    /**
+     * Exports an inclusion list of the validated hits.
+     *
+     * @param followUpCLIInputBean the follow up input bean
+     * @param identification the identification
+     * @param identificationFeaturesGenerator the identification features
+     * generator
+     * @param searchParameters the search parameters
+     * @param waitingHandler a waiting handler to display progress
+     * @param filterPreferences the filter preferences
+     *
+     * @throws IOException exception thrown whenever an IO exception occurred
+     * while reading or writing to a file
+     * @throws InterruptedException exception thrown whenever a threading issue
+     * occurred while interacting with the database
+     * @throws SQLException exception thrown whenever an SQL exception occurred
+     * while interacting with the database
+     * @throws ClassNotFoundException exception thrown whenever an exception
+     * occurred while deserializing an object
+     * @throws MzMLUnmarshallerException exception thrown whenever an exception
+     * occurred while reading an mzML file
+     */
+    public static void exportInclusionList(FollowUpCLIInputBean followUpCLIInputBean, Identification identification, IdentificationFeaturesGenerator identificationFeaturesGenerator, SearchParameters searchParameters, WaitingHandler waitingHandler, FilterPreferences filterPreferences) throws IOException, SQLException, ClassNotFoundException, InterruptedException, MzMLUnmarshallerException {
+        ArrayList<InclusionListExport.PeptideFilterType> peptideFilterType = new ArrayList<InclusionListExport.PeptideFilterType>();
+        for (int index : followUpCLIInputBean.getInclusionPeptideFilter()) {
+            peptideFilterType.add(InclusionListExport.PeptideFilterType.getTypeFromIndex(index));
+        }
+        File destinationFileTemp = followUpCLIInputBean.getInclusionFile();
+        if (!destinationFileTemp.exists()) {
+            destinationFileTemp.createNewFile();
+        }
+        File destinationFile = destinationFileTemp;
+        InclusionListExport.exportInclusionList(destinationFile, identification, identificationFeaturesGenerator, followUpCLIInputBean.getInclusionProteinFilter(), peptideFilterType, InclusionListExport.ExportFormat.getTypeFromIndex(followUpCLIInputBean.getInclusionFormat()), searchParameters, followUpCLIInputBean.getInclusionRtWindow(), waitingHandler, filterPreferences);
+    }
+
+    /**
+     * Exports training files for ms2pip.
+     *
+     * @param followUpCLIInputBean the follow up input bean
+     * @param identification the identification
+     * @param identificationParameters the identification parameters
+     * @param exceptionHandler the exception handler
+     * @param waitingHandler a waiting handler to display progress
+     *
+     * @throws IOException exception thrown whenever an IO exception occurred
+     * while reading or writing to a file
+     * @throws InterruptedException exception thrown whenever a threading issue
+     * occurred while interacting with the database
+     * @throws ClassNotFoundException exception thrown whenever an exception
+     * occurred while deserializing an object
+     */
+    public static void exportMs2pipFeatures(FollowUpCLIInputBean followUpCLIInputBean, Identification identification, IdentificationParameters identificationParameters, ExceptionHandler exceptionHandler, WaitingHandler waitingHandler) throws IOException, ClassNotFoundException, InterruptedException {
+
+        File destinationFile = followUpCLIInputBean.getMs2pipFolder();
+        FeaturesMap featuresMap = FeaturesMapManager.getDefaultFeaturesMap();
+        int nThreads = Math.max(Runtime.getRuntime().availableProcessors(), 1);
+
+        File refFile;
+        if (followUpCLIInputBean.getZipFile() != null) {
+            refFile = followUpCLIInputBean.getZipFile();
+        } else if (followUpCLIInputBean.getCpsFile() != null) {
+            refFile = followUpCLIInputBean.getCpsFile();
+        } else {
+            throw new UnsupportedOperationException("File input not supported.");
+        }
+        String cpsFileName = Util.removeExtension(Util.getFileName(refFile));
+
+        Ms2pipExport ms2pipExport = new Ms2pipExport(waitingHandler, exceptionHandler);
+        ms2pipExport.exportFeatures(identificationParameters, destinationFile, cpsFileName, identification, featuresMap, nThreads);
+
+    }
+
+    /**
+     * Writes an export according to the command line settings contained in the
+     * reportCLIInputBean.
+     *
+     * @param reportCLIInputBean the command line settings
+     * @param reportType the report type
+     * @param experiment the experiment of the project
+     * @param sample the sample of the project
+     * @param replicateNumber the replicate number of the project
+     * @param projectDetails the project details of the project
+     * @param identification the identification of the project
+     * @param geneMaps the gene maps
+     * @param identificationFeaturesGenerator the identification features
+     * generator
+     * @param identificationParameters the identification parameters used
+     * @param nSurroundingAA the number of amino acids to export on the side of
+     * peptide sequences
+     * @param spectrumCountingPreferences the spectrum counting preferences
+     * @param waitingHandler waiting handler displaying feedback to the user
+     *
+     * @throws IOException exception thrown whenever an IO exception occurred
+     * while reading or writing to a file
+     * @throws InterruptedException exception thrown whenever a threading issue
+     * occurred while interacting with the database
+     * @throws SQLException exception thrown whenever an SQL exception occurred
+     * while interacting with the database
+     * @throws ClassNotFoundException exception thrown whenever an exception
+     * occurred while deserializing an object
+     * @throws MzMLUnmarshallerException exception thrown whenever an exception
+     * occurred while reading an mzML file
+     * @throws org.apache.commons.math.MathException exception thrown whenever
+     * an exception occurred while estimating the theoretical coverage of a
+     * protein
+     */
+    public static void exportReport(ReportCLIInputBean reportCLIInputBean, String reportType, String experiment, String sample, int replicateNumber,
+            ProjectDetails projectDetails, Identification identification, GeneMaps geneMaps, IdentificationFeaturesGenerator identificationFeaturesGenerator,
+            IdentificationParameters identificationParameters, int nSurroundingAA, SpectrumCountingPreferences spectrumCountingPreferences, WaitingHandler waitingHandler)
+            throws IOException, SQLException, ClassNotFoundException,
+            InterruptedException, MzMLUnmarshallerException, MathException {
+
+        PSExportFactory exportFactory = PSExportFactory.getInstance();
+        ExportScheme exportScheme = exportFactory.getExportScheme(reportType);
+        String reportName = reportType.replaceAll(" ", "_");
+        File reportFile = new File(reportCLIInputBean.getReportOutputFolder(), PSExportFactory.getDefaultReportName(experiment, sample, replicateNumber, reportName));
+
+        //@TODO: allow format selection
+        PSExportFactory.writeExport(exportScheme, reportFile, ExportFormat.text, experiment, sample, replicateNumber, projectDetails, identification, identificationFeaturesGenerator, geneMaps,
+                null, null, null, null, nSurroundingAA, identificationParameters, spectrumCountingPreferences, waitingHandler);
+    }
+
+    /**
+     * Writes the documentation corresponding to an export given the command
+     * line arguments.
+     *
+     * @param reportCLIInputBean the command line arguments
+     * @param reportType the type of report of interest
+     * @param waitingHandler waiting handler displaying feedback to the user
+     *
+     * @throws IOException exception thrown whenever an IO exception occurred
+     * while reading or writing to a file
+     */
+    public static void exportDocumentation(ReportCLIInputBean reportCLIInputBean, String reportType, WaitingHandler waitingHandler) throws IOException {
+        PSExportFactory exportFactory = PSExportFactory.getInstance();
+        ExportScheme exportScheme = exportFactory.getExportScheme(reportType);
+        File reportFile = new File(reportCLIInputBean.getReportOutputFolder(), PSExportFactory.getDefaultDocumentation(reportType));
+
+        //@TODO: allow format selection
+        PSExportFactory.writeDocumentation(exportScheme, ExportFormat.text, reportFile);
+    }
+
+    /**
+     * Exports the project in the mzIdentML format.
+     *
+     * @param mzidCLIInputBean the user input
+     * @param cpsParent a cps file parent allowing accessing the information it
+     * contains
+     * @param waitingHandler a waiting handler allowing display of progress and
+     * interruption of the export
+     *
+     * @throws IOException exception thrown whenever an IO exception occurred
+     * while reading or writing to a file
+     * @throws InterruptedException exception thrown whenever a threading issue
+     * occurred while interacting with the database
+     * @throws SQLException exception thrown whenever an SQL exception occurred
+     * while interacting with the database
+     * @throws ClassNotFoundException exception thrown whenever an exception
+     * occurred while deserializing an object
+     * @throws MzMLUnmarshallerException exception thrown whenever an exception
+     * @throws org.apache.commons.math.MathException exception thrown whenever a
+     * math error occurred
+     */
+    public static void exportMzId(MzidCLIInputBean mzidCLIInputBean, CpsParent cpsParent, WaitingHandler waitingHandler)
+            throws IOException, ClassNotFoundException, MzMLUnmarshallerException, InterruptedException, SQLException, MathException {
+
+        ProjectDetails projectDetails = cpsParent.getProjectDetails();
+        projectDetails.setContactFirstName(mzidCLIInputBean.getContactFirstName());
+        projectDetails.setContactLastName(mzidCLIInputBean.getContactLastName());
+        projectDetails.setContactEmail(mzidCLIInputBean.getContactEmail());
+        projectDetails.setContactAddress(mzidCLIInputBean.getContactAddress());
+        projectDetails.setContactUrl(mzidCLIInputBean.getContactUrl());
+        projectDetails.setOrganizationName(mzidCLIInputBean.getOrganizationName());
+        projectDetails.setOrganizationEmail(mzidCLIInputBean.getOrganizationMail());
+        projectDetails.setOrganizationAddress(mzidCLIInputBean.getOrganizationAddress());
+        projectDetails.setOrganizationUrl(mzidCLIInputBean.getOrganizationUrl());
+        projectDetails.setIncludeProteinSequences(mzidCLIInputBean.getIncludeProteinSequences());
+        projectDetails.setPrideOutputFolder(mzidCLIInputBean.getOutputFile().getAbsolutePath());
+
+        MzIdentMLExport mzIdentMLExport = new MzIdentMLExport(PeptideShaker.getVersion(), cpsParent.getIdentification(), cpsParent.getProjectDetails(),
+                cpsParent.getShotgunProtocol(), cpsParent.getIdentificationParameters(),
+                cpsParent.getSpectrumCountingPreferences(), cpsParent.getIdentificationFeaturesGenerator(),
+                mzidCLIInputBean.getOutputFile(), mzidCLIInputBean.getIncludeProteinSequences(), waitingHandler);
+        mzIdentMLExport.createMzIdentMLFile(mzidCLIInputBean.getMzIdentMLVersion());
+    }
+}